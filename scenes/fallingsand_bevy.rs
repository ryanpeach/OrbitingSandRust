--- conflicted
+++ resolved
@@ -8,11 +8,8 @@
 use orbiting_sand::gui::brush::BrushRadius;
 use orbiting_sand::gui::camera_window::camera_window_system;
 use orbiting_sand::gui::element_picker::ElementSelection;
-<<<<<<< HEAD
+use orbiting_sand::physics::fallingsand::util::mesh::MeshBoundingBox;
 use orbiting_sand::physics::orbits::components::Velocity;
-=======
-use orbiting_sand::physics::fallingsand::util::mesh::MeshBoundingBox;
->>>>>>> 697bd014
 use orbiting_sand::physics::orbits::nbody::leapfrog_integration_system;
 
 fn main() {
@@ -90,7 +87,6 @@
         &asset_server,
     );
 
-<<<<<<< HEAD
     // Create a sun
     let sun_data = SunBuilder::new().build();
     let sun_id = CelestialData::setup(
@@ -105,9 +101,6 @@
 
     // Parent the camera to the sun
     commands.entity(sun_id).push_children(&[camera]);
-=======
-    // Parent the camera to the celestial
-    commands.entity(celestial_id).push_children(&[camera]);
 }
 
 fn rect_overlaps(this: &Rect, other: &Rect) -> bool {
@@ -158,5 +151,4 @@
             commands.entity(entity).insert(Visibility::Hidden);
         }
     }
->>>>>>> 697bd014
 }