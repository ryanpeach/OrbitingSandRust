--- conflicted
+++ resolved
@@ -58,12 +58,7 @@
             .build();
         let element_grid_dir = ElementGridDir::new_empty(coordinate_dir);
 
-<<<<<<< HEAD
         let celestial = Celestial::new(element_grid_dir, MeshDrawMode::TexturedMesh);
-        let camera = Camera::default();
-=======
-        let celestial = Celestial::new(coordinate_dir, MeshDrawMode::TexturedMesh);
->>>>>>> 8fb654a0
         let _screen_size = ctx.gfx.drawable_size();
         let camera = Camera::new(Vec2::new(_screen_size.0, _screen_size.1));
         Ok(MainState {
