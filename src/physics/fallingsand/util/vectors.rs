//! A collection of coordinate types and their conversions
//! Mostly for the [ChunkCoords] [crate::physics::fallingsand::mesh::coordinate_directory::CoordinateDir]
#![warn(missing_docs)]
#![warn(clippy::missing_docs_in_private_items)]

use bevy::{math::Vec2, render::color::Color};
use ndarray::{s, Slice, SliceInfo};

use crate::physics::fallingsand::mesh::chunk_coords::ChunkCoords;
use derive_more::{Add, AddAssign, Sub, SubAssign};
use ndarray::SliceInfoElem;

/// A coordinate system for [ndarray]
/// [ndarray] is row-major, so the jk vector is flipped
/// Top left is (0, 0)
#[derive(Debug, Clone, Copy, PartialEq, Eq, Hash, Add, Sub, AddAssign, SubAssign)]
pub struct NdArrayCoords {
    pub x: usize,
    pub y: usize,
}

/// Instantiation
impl NdArrayCoords {
    pub fn new(x: usize, y: usize) -> Self {
        Self { x, y }
    }
}

impl NdArrayCoords {
    /// Convert to a [JkVector]
    /// ndarray is row-major, so the jk vector is flipped
    /// Bottom Right is (0, 0)
    pub fn to_jk_vector(self, coords: &ChunkCoords) -> JkVector {
        JkVector {
            j: coords.get_num_concentric_circles() - 1 - self.y,
            k: coords.get_num_radial_lines() - 1 - self.x,
        }
    }
}

impl Into<[usize; 2]> for NdArrayCoords {
    fn into(self) -> [usize; 2] {
        [self.x, self.y]
    }
}

/// Constants
impl NdArrayCoords {
    pub const ZERO: Self = Self { x: 0, y: 0 };
}

<<<<<<< HEAD
/// My personal coordinate type for the circular grids
/// basically radius-theta coordinates, with integer radius and theta
/// "counter clockwise" is positive just like in the unit circle
/// j is the "concentric circle" or "radial" axis, kinda like y,
///   towards the core is 0
/// k is the "radial line" or "angle" or "theta" axis, kinda like x,
///   positive is counter clockwise from unit circle 0 degrees which is starting from 3 o'clock east
/// Can also be used to describe a grid, like a chunk taken from the circle
/// In this case j is the height and k is the width
/// Bottom right is (0, 0)
/// If you need to also know the layer number, use [IjkVector]
/// If you need a relative vector, use [RelJkVector]
#[derive(Debug, Clone, Copy, PartialEq, Eq, Hash, Add, Sub, AddAssign, SubAssign)]
=======
/// My personal coordinate type
/// j is the "radial" axis, kinda like y,
///   towards the core is 0
/// k is the "tangential" axis, kinda like x,
///   positive is counter clockwise from unit circle 0 degrees
#[derive(Debug, Clone, Copy, PartialEq, Eq, Hash)]
>>>>>>> ad8b98dc
pub struct JkVector {
    pub j: usize,
    pub k: usize,
}

/// To [NdArrayCoords]
/// ndarray is row-major, so the jk vector is flipped
/// Top left is (0, 0)
/// Whereas in a Jk Vector, the bottom right is (0, 0)
impl JkVector {
    pub fn to_ndarray_coords(self, coords: &ChunkCoords) -> NdArrayCoords {
        NdArrayCoords::new(
            coords.get_num_radial_lines() - 1 - self.k,
            coords.get_num_concentric_circles() - 1 - self.j,
        )
    }
}

/// Convienient constants
impl JkVector {
    pub const ZERO: Self = Self { j: 0, k: 0 };
}

/// Instantiation
impl JkVector {
    pub fn new(j: usize, k: usize) -> Self {
        Self { j, k }
    }
}

/// This defines a movement or a vector relative to some position on the circular grid
/// Same as [JkVector], but with isize type fields which can contain negative numbers
#[derive(Debug, Clone, Copy, PartialEq, Eq, Hash)]
pub struct RelJkVector {
    pub rj: isize,
    pub rk: isize,
}

/// Instantiation
impl RelJkVector {
    pub fn new(rj: isize, rk: isize) -> Self {
        Self { rj, rk }
    }
}

/// Sometimes while resolving a relative [JkVector] into a [JkVector] when you
/// need isize type fields
#[derive(Debug, Clone, Copy, PartialEq, Eq, Hash)]
pub struct TempJkVector {
    pub j: isize,
    pub k: isize,
}

/// Instantiation
impl TempJkVector {
    pub fn add(pos: &JkVector, rel: &RelJkVector) -> Self {
        Self {
            j: pos.j as isize + rel.rj,
            k: pos.k as isize + rel.rk,
        }
    }
}

/// Defines both the chunk and the internal idx of the element
#[derive(Debug, Clone, Copy, PartialEq, Eq, Hash)]
pub struct FullIdx {
    pub chunk_idx: ChunkIjkVector,
    pub pos: JkVector,
}

/// Instantiation
impl FullIdx {
    pub fn new(chunk_idx: ChunkIjkVector, pos: JkVector) -> Self {
        Self { chunk_idx, pos }
    }
}

/// Same as [JkVector], but with i indicating the "layer number"
/// The core is layer 0
#[derive(Debug, Clone, Copy, PartialEq, Eq, Hash)]
pub struct IjkVector {
    pub i: usize,
    pub j: usize,
    pub k: usize,
}

impl IjkVector {
    /// The zero vector
    pub const ZERO: Self = Self { i: 0, j: 0, k: 0 };
    /// Instantiation
    pub fn new(i: usize, j: usize, k: usize) -> Self {
        Self { i, j, k }
    }
    /// Convert to a [JkVector]
    pub fn to_jk_vector(self) -> JkVector {
        JkVector {
            j: self.j,
            k: self.k,
        }
    }
}

/// A vertex in a mesh
/// Originally from ggez
/// TODO: move to bevy's types
#[derive(Debug, Copy, Clone, PartialEq)]
pub struct Vertex {
    pub position: Vec2,
    pub uv: Vec2,
    pub color: Color,
}

/// The [IjkVector] of a chunk within an [crate::physics::fallingsand::data::element_directory::ElementGridDir]
/// In this case Ijk relate to the index of the chunk itself, not
/// perportional to the cells within the chunk
#[derive(Debug, Clone, Copy, PartialEq, Eq, Hash, Default)]
pub struct ChunkIjkVector {
    pub i: usize,
    pub j: usize,
    pub k: usize,
}

impl ChunkIjkVector {
    /// Instantiation
    pub fn new(i: usize, j: usize, k: usize) -> Self {
        Self { i, j, k }
    }
    /// The zero vector
    pub const ZERO: Self = Self { i: 0, j: 0, k: 0 };
    /// Convert to a [JkVector]
    pub fn to_jk_vector(self) -> JkVector {
        JkVector {
            j: self.j,
            k: self.k,
        }
    }
}<|MERGE_RESOLUTION|>--- conflicted
+++ resolved
@@ -4,11 +4,9 @@
 #![warn(clippy::missing_docs_in_private_items)]
 
 use bevy::{math::Vec2, render::color::Color};
-use ndarray::{s, Slice, SliceInfo};
 
 use crate::physics::fallingsand::mesh::chunk_coords::ChunkCoords;
 use derive_more::{Add, AddAssign, Sub, SubAssign};
-use ndarray::SliceInfoElem;
 
 /// A coordinate system for [ndarray]
 /// [ndarray] is row-major, so the jk vector is flipped
@@ -49,13 +47,12 @@
     pub const ZERO: Self = Self { x: 0, y: 0 };
 }
 
-<<<<<<< HEAD
 /// My personal coordinate type for the circular grids
 /// basically radius-theta coordinates, with integer radius and theta
 /// "counter clockwise" is positive just like in the unit circle
 /// j is the "concentric circle" or "radial" axis, kinda like y,
 ///   towards the core is 0
-/// k is the "radial line" or "angle" or "theta" axis, kinda like x,
+/// k is the "tangential" axis, kinda like x,
 ///   positive is counter clockwise from unit circle 0 degrees which is starting from 3 o'clock east
 /// Can also be used to describe a grid, like a chunk taken from the circle
 /// In this case j is the height and k is the width
@@ -63,14 +60,6 @@
 /// If you need to also know the layer number, use [IjkVector]
 /// If you need a relative vector, use [RelJkVector]
 #[derive(Debug, Clone, Copy, PartialEq, Eq, Hash, Add, Sub, AddAssign, SubAssign)]
-=======
-/// My personal coordinate type
-/// j is the "radial" axis, kinda like y,
-///   towards the core is 0
-/// k is the "tangential" axis, kinda like x,
-///   positive is counter clockwise from unit circle 0 degrees
-#[derive(Debug, Clone, Copy, PartialEq, Eq, Hash)]
->>>>>>> ad8b98dc
 pub struct JkVector {
     pub j: usize,
     pub k: usize,
