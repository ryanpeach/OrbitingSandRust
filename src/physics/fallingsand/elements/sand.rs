--- conflicted
+++ resolved
@@ -170,14 +170,9 @@
                     }
                     Err(_) => ElementTakeOptions::PutBack,
                 }
-<<<<<<< HEAD
-            };
-        self.last_processed = current_time;
-=======
                 Err(_) => ElementTakeOptions::PutBack,
             }
         };
->>>>>>> ffd183a7
         out
     }
     fn box_clone(&self) -> Box<dyn Element> {
