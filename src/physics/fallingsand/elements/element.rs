use crate::physics::fallingsand::convolution::behaviors::ElementGridConvolutionNeighbors;
use crate::physics::fallingsand::convolution::neighbor_identifiers::ConvolutionIdx;
use crate::physics::fallingsand::data::element_grid::ElementGrid;
use crate::physics::fallingsand::mesh::coordinate_directory::CoordinateDir;
use crate::physics::fallingsand::util::vectors::JkVector;
use crate::physics::util::clock::Clock;
use bevy::render::color::Color;
use strum_macros::EnumIter;
use uom::si::f64::{HeatCapacity, Energy, Mass};

use super::fliers::down::DownFlier;
use super::fliers::left::LeftFlier;
use super::fliers::right::RightFlier;
use super::sand::Sand;
use super::solarplasma::SolarPlasma;
use super::stone::Stone;
use super::vacuum::Vacuum;
use super::water::Water;

/// What to do after process is called on the elementgrid
/// The element grid takes the element out of the grid so that it can't
/// self reference in the process operation for thread safety.
/// However, we shouldn't put it back if the element has moved, instead
/// we will ask the element itself to clone itself and put the clone somewhere else
#[derive(Default)]
pub enum ElementTakeOptions {
    #[default]
    PutBack,
    DoNothing,
    ReplaceWith(Box<dyn Element>),
}

#[derive(Default, Debug, Clone, Copy, PartialEq, Eq, Hash, EnumIter, PartialOrd, Ord)]
pub enum StateOfMatter {
    #[default]
    Empty,
    Gas,
    Liquid,
    Solid,
}

/// Useful for match statements
#[derive(Default, Debug, Clone, Copy, PartialEq, Eq, Hash, EnumIter)]
pub enum ElementType {
    #[default]
    Vacuum,
    Sand,
    Stone,
    Water,
    SolarPlasma,
    DownFlier,
    LeftFlier,
    RightFlier,
}

impl ElementType {
    pub fn get_element(&self) -> Box<dyn Element> {
        match self {
            ElementType::Vacuum => Box::<Vacuum>::default(),
            ElementType::Sand => Box::<Sand>::default(),
            ElementType::DownFlier => Box::<DownFlier>::default(),
            ElementType::LeftFlier => Box::<LeftFlier>::default(),
            ElementType::RightFlier => Box::<RightFlier>::default(),
            ElementType::Stone => Box::<Stone>::default(),
            ElementType::SolarPlasma => Box::<SolarPlasma>::default(),
            ElementType::Water => Box::<Water>::default(),
        }
    }
}

pub trait Element: Send + Sync {
    fn get_type(&self) -> ElementType;
    fn get_last_processed(&self) -> Clock;
    fn get_color(&self) -> Color;
<<<<<<< HEAD
    fn get_heat(&self) -> Energy;
    fn get_heat_capacity(&self) -> HeatCapacity;
    fn get_mass(&self) -> Mass;
=======
    fn get_density(&self) -> f32;
    fn get_mass(&self, cell_width: f32) -> f32 {
        self.get_density() * cell_width.powi(2)
    }
>>>>>>> 23896a85
    fn get_state_of_matter(&self) -> StateOfMatter;
    fn process(
        &mut self,
        pos: JkVector,
        coord_dir: &CoordinateDir,
        target_chunk: &mut ElementGrid,
        element_grid_conv: &mut ElementGridConvolutionNeighbors,
        current_time: Clock,
    ) -> ElementTakeOptions {
        let out = self._process(
            pos,
            coord_dir,
            target_chunk,
            element_grid_conv,
            current_time,
        );
        self._set_last_processed(current_time);
        out
    }
    fn box_clone(&self) -> Box<dyn Element>;

    /// Instructs the loop to swap the element with the element at pos1
    /// you should have already checked to see if pos1 is valid, most likely it comes from another function
    /// as such this function will panic if pos1 is invalid
    fn try_swap_me(
        &self,
        pos1: ConvolutionIdx,
        target_chunk: &mut ElementGrid,
        element_grid_conv: &mut ElementGridConvolutionNeighbors,
        current_time: Clock,
    ) -> ElementTakeOptions {
        let mut clone = self.box_clone();
        // Its important we set the last processed time to the current time
        // here because self wont yet have been updated by the process function
        clone._set_last_processed(current_time);
        let prev = element_grid_conv.replace(target_chunk, pos1, clone, current_time);
        match prev {
            Ok(prev) => ElementTakeOptions::ReplaceWith(prev),
            Err(_) => panic!("Tried to swap with an invalid position"),
        }
    }

    // Private elements
    // TODO: Figure out how to make these private
    //       Until then rely on pythonic naming convention
    fn _process(
        &mut self,
        pos: JkVector,
        coord_dir: &CoordinateDir,
        target_chunk: &mut ElementGrid,
        element_grid_conv: &mut ElementGridConvolutionNeighbors,
        current_time: Clock,
    ) -> ElementTakeOptions;
    fn _set_last_processed(&mut self, current_time: Clock);
}

#[cfg(test)]
mod tests {
    use bevy::render::color::Color;
    use strum::IntoEnumIterator;

    use super::ElementType;

    #[test]
    fn test_all_elements_have_different_color() {
        let mut colors = Vec::<Color>::new();
        for element_type in ElementType::iter() {
            let color = element_type.get_element().get_color();
            assert!(
                !colors.contains(&color),
                "Color {:?} of element {:?} is not unique",
                color,
                element_type
            );
            colors.push(color);
        }
    }
}<|MERGE_RESOLUTION|>--- conflicted
+++ resolved
@@ -1,12 +1,16 @@
+#![warn(missing_docs)]
+#![warn(clippy::missing_docs_in_private_items)]
+
 use crate::physics::fallingsand::convolution::behaviors::ElementGridConvolutionNeighbors;
 use crate::physics::fallingsand::convolution::neighbor_identifiers::ConvolutionIdx;
 use crate::physics::fallingsand::data::element_grid::ElementGrid;
 use crate::physics::fallingsand::mesh::coordinate_directory::CoordinateDir;
 use crate::physics::fallingsand::util::vectors::JkVector;
+use crate::physics::heat::components::{Energy, HeatCapacity};
+use crate::physics::orbits::components::Mass;
 use crate::physics::util::clock::Clock;
 use bevy::render::color::Color;
 use strum_macros::EnumIter;
-use uom::si::f64::{HeatCapacity, Energy, Mass};
 
 use super::fliers::down::DownFlier;
 use super::fliers::left::LeftFlier;
@@ -16,6 +20,9 @@
 use super::stone::Stone;
 use super::vacuum::Vacuum;
 use super::water::Water;
+
+#[derive(Default)]
+pub struct Density(pub f32);
 
 /// What to do after process is called on the elementgrid
 /// The element grid takes the element out of the grid so that it can't
@@ -68,20 +75,20 @@
     }
 }
 
+/// If something has 0 heat capacity, you should not set its heat
+pub struct SetHeatOnZeroHeatCapacityError;
+
 pub trait Element: Send + Sync {
     fn get_type(&self) -> ElementType;
     fn get_last_processed(&self) -> Clock;
     fn get_color(&self) -> Color;
-<<<<<<< HEAD
     fn get_heat(&self) -> Energy;
+    fn set_heat(&mut self, heat: Energy) -> Result<(), SetHeatOnZeroHeatCapacityError>;
     fn get_heat_capacity(&self) -> HeatCapacity;
-    fn get_mass(&self) -> Mass;
-=======
-    fn get_density(&self) -> f32;
-    fn get_mass(&self, cell_width: f32) -> f32 {
-        self.get_density() * cell_width.powi(2)
+    fn get_density(&self) -> Density;
+    fn get_mass(&self, cell_width: f32) -> Mass {
+        Mass(self.get_density().0 * cell_width.powi(2))
     }
->>>>>>> 23896a85
     fn get_state_of_matter(&self) -> StateOfMatter;
     fn process(
         &mut self,
