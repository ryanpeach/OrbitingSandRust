use crate::physics::fallingsand::coordinates::chunk_coords::ChunkCoords;
use crate::physics::fallingsand::element_convolution::ElementGridConvolutionNeighbors;
use crate::physics::fallingsand::element_grid::ElementGrid;
use crate::physics::fallingsand::util::vectors::{IjkVector, JkVector};
use ggez::graphics::Color;
use uom::si::f64::Time;

/// What to do after process is called on the elementgrid
/// The element grid takes the element out of the grid so that it can't
/// self reference in the process operation for thread safety.
/// However, we shouldn't put it back if the element has moved, instead
/// we will ask the element itself to clone itself and put the clone somewhere else
pub enum ElementTakeOptions {
    PutBack,
    DoNothing,
    ReplaceWith(Box<dyn Element>),
}

pub trait Element: Send + Sync {
<<<<<<< HEAD
    fn get_color(&self, pos: IjkVector, chunk_coords: &Box<dyn ChunkCoords>) -> Color;
=======
    #[allow(clippy::borrowed_box)]
    fn get_color(&self, pos: JkVector, chunk_coords: &Box<dyn ChunkCoords>) -> Color;
>>>>>>> 45487e8e
    fn process(
        &mut self,
        pos: IjkVector,
        target_chunk: &mut ElementGrid,
        element_grid_conv: &mut ElementGridConvolutionNeighbors,
        delta: Time,
    ) -> ElementTakeOptions;
}<|MERGE_RESOLUTION|>--- conflicted
+++ resolved
@@ -17,12 +17,8 @@
 }
 
 pub trait Element: Send + Sync {
-<<<<<<< HEAD
-    fn get_color(&self, pos: IjkVector, chunk_coords: &Box<dyn ChunkCoords>) -> Color;
-=======
     #[allow(clippy::borrowed_box)]
     fn get_color(&self, pos: JkVector, chunk_coords: &Box<dyn ChunkCoords>) -> Color;
->>>>>>> 45487e8e
     fn process(
         &mut self,
         pos: IjkVector,
