--- conflicted
+++ resolved
@@ -141,18 +141,5 @@
         }
 
         test_movement!(test_movement_i2_j2_k1, (2, 2, 1), (2, 1, 1));
-<<<<<<< HEAD
-
-        test_movement!(test_movement_i2_j0_k8, (2, 0, 8), (1, 2, 4));
-
-        test_movement!(test_movement_i3_j0_k10, (3, 0, 10), (2, 5, 5));
-
-        test_movement!(test_movement_i6_j0_k180, (6, 0, 180), (5, 47, 90));
-
-        test_movement!(test_movement_i7_j0_k355, (7, 0, 355), (6, 95, 355 / 2));
-
-        test_movement!(test_movement_i7_j0_k420, (7, 0, 420), (6, 95, 210));
-=======
->>>>>>> a89b6d05
     }
 }