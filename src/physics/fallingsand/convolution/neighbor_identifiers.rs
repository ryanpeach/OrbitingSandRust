use strum_macros::EnumIter;

use crate::physics::fallingsand::util::vectors::JkVector;

#[derive(Debug, Clone, Copy)]
pub enum LeftRightNeighborIdentifierLR {
    Left,
    Right,
}

#[derive(Debug, Clone, Copy)]
pub enum LeftRightNeighborIdentifier {
    LR(LeftRightNeighborIdentifierLR),
}

#[derive(Debug, Clone, Copy, Default, EnumIter)]
pub enum TopNeighborIdentifierNormal {
    TopLeft,
    #[default]
    Top,
    TopRight,
}

#[derive(Debug, Clone, Copy, Default, EnumIter)]
pub enum TopNeighborIdentifierLayerTransition {
    TopLeft,
    Top1,
    #[default]
    Top0,
    TopRight,
}

#[derive(Debug, Clone, Copy, Default, EnumIter)]
pub enum TopNeighborIdentifier {
    Normal(TopNeighborIdentifierNormal),
    LayerTransition(TopNeighborIdentifierLayerTransition),
<<<<<<< HEAD
    #[default]
    SingleChunkLayerAbove,
    MultiChunkLayerAbove(usize),
=======
>>>>>>> a89b6d05
}

#[derive(Debug, Clone, Copy, Default, EnumIter)]
pub enum BottomNeighborIdentifierNormal {
    BottomLeft,
    #[default]
    Bottom,
    BottomRight,
}

#[derive(Debug, Clone, Copy, Default, EnumIter)]
pub enum BottomNeighborIdentifierLayerTransition {
    #[default]
    BottomLeft,
    BottomRight,
}

#[derive(Debug, Clone, Copy, Default, EnumIter)]
pub enum BottomNeighborIdentifier {
    Normal(BottomNeighborIdentifierNormal),
    LayerTransition(BottomNeighborIdentifierLayerTransition),
<<<<<<< HEAD
    #[default]
    FullLayerBelow,
=======
>>>>>>> a89b6d05
}

#[derive(Debug, Clone, Copy)]
pub enum ConvolutionIdentifier {
    LeftRight(LeftRightNeighborIdentifier),
    Top(TopNeighborIdentifier),
    Bottom(BottomNeighborIdentifier),
    Center,
}

/// The main type exported by this module
/// Identifies a coordinate on an element grid, and then uniquely identifies the chunk in the convolution that it is in
/// This is better than a hashmap because by using enums it can be quite a bit faster and more rhobust
#[derive(Debug, Clone, Copy)]
pub struct ConvolutionIdx(pub JkVector, pub ConvolutionIdentifier);<|MERGE_RESOLUTION|>--- conflicted
+++ resolved
@@ -30,16 +30,10 @@
     TopRight,
 }
 
-#[derive(Debug, Clone, Copy, Default, EnumIter)]
+#[derive(Debug, Clone, Copy, EnumIter)]
 pub enum TopNeighborIdentifier {
     Normal(TopNeighborIdentifierNormal),
     LayerTransition(TopNeighborIdentifierLayerTransition),
-<<<<<<< HEAD
-    #[default]
-    SingleChunkLayerAbove,
-    MultiChunkLayerAbove(usize),
-=======
->>>>>>> a89b6d05
 }
 
 #[derive(Debug, Clone, Copy, Default, EnumIter)]
@@ -57,15 +51,10 @@
     BottomRight,
 }
 
-#[derive(Debug, Clone, Copy, Default, EnumIter)]
+#[derive(Debug, Clone, Copy, EnumIter)]
 pub enum BottomNeighborIdentifier {
     Normal(BottomNeighborIdentifierNormal),
     LayerTransition(BottomNeighborIdentifierLayerTransition),
-<<<<<<< HEAD
-    #[default]
-    FullLayerBelow,
-=======
->>>>>>> a89b6d05
 }
 
 #[derive(Debug, Clone, Copy)]
