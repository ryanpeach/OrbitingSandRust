use hashbrown::HashMap;
use ndarray::{Array1, Array2};

use crate::physics::{
    fallingsand::{
        data::element_grid::ElementGrid,
        elements::element::Element,
        mesh::coordinate_directory::CoordinateDir,
        util::{
            functions::modulo,
            vectors::{ChunkIjkVector, JkVector},
        },
    },
    heat::components::ThermodynamicTemperature,
    util::clock::Clock,
};

use super::{
    neighbor_grids::{
        BottomNeighborGrids, ConvOutOfBoundsError, ElementGridConvolutionNeighborGrids,
        LeftRightNeighborGrids, TopNeighborGrids,
    },
    neighbor_identifiers::{
        BottomNeighborIdentifier, BottomNeighborIdentifierLayerTransition,
        BottomNeighborIdentifierNormal, ConvolutionIdentifier, ConvolutionIdx,
        LeftRightNeighborIdentifier, TopNeighborIdentifier, TopNeighborIdentifierLayerTransition,
        TopNeighborIdentifierNormal,
    },
    neighbor_indexes::{
        BottomNeighborIdxs, ElementGridConvolutionNeighborIdxs,
        ElementGridConvolutionNeighborIdxsIter,
    },
};

pub struct ElementGridConvolutionNeighbors {
    pub chunk_idxs: ElementGridConvolutionNeighborIdxs,
    pub grids: ElementGridConvolutionNeighborGrids,
}

/// Instantiation
impl ElementGridConvolutionNeighbors {
    pub fn new(
        chunk_idxs: ElementGridConvolutionNeighborIdxs,
        mut grids: HashMap<ChunkIjkVector, ElementGrid>,
    ) -> Self {
        let lr_neighbors = LeftRightNeighborGrids::from_hashmap(&chunk_idxs.left_right, &mut grids);
        let top_neighbors = TopNeighborGrids::from_hashmap(&chunk_idxs.top, &mut grids);
        let bottom_neighbors = BottomNeighborGrids::from_hashmap(&chunk_idxs.bottom, &mut grids);
        ElementGridConvolutionNeighbors {
            chunk_idxs,
            grids: ElementGridConvolutionNeighborGrids {
                left_right: lr_neighbors,
                top: top_neighbors,
                bottom: bottom_neighbors,
            },
        }
    }

    /// Get the number of chunks
    pub fn len(&self) -> usize {
        self.chunk_idxs.iter().count()
    }
    /// Checks if there are no chunks
    pub fn is_empty(&self) -> bool {
        self.chunk_idxs.iter().count() == 0
    }
}

/// Iteration
/// We are going to implement into interation on the Neighbors so that unpackaging is easier
/// To do this we will use the into_hashmap method on the neighbor grids
/// and the iter method on the neighbor indexes
/// taking from the hashmap on each iteration of the iter
pub struct ElementGridConvolutionNeighborsIntoIter {
    chunk_idxs_iter: ElementGridConvolutionNeighborIdxsIter,
    grids: HashMap<ChunkIjkVector, ElementGrid>,
}

impl Iterator for ElementGridConvolutionNeighborsIntoIter {
    type Item = (ChunkIjkVector, ElementGrid);
    fn next(&mut self) -> Option<Self::Item> {
        match self.chunk_idxs_iter.next() {
            Some(chunk_idx) => {
                let grid = self.grids.remove(&chunk_idx)?;
                Some((chunk_idx, grid))
            }
            None => None,
        }
    }
}

impl IntoIterator for ElementGridConvolutionNeighbors {
    type Item = (ChunkIjkVector, ElementGrid);
    type IntoIter = ElementGridConvolutionNeighborsIntoIter;
    fn into_iter(self) -> Self::IntoIter {
        ElementGridConvolutionNeighborsIntoIter {
            chunk_idxs_iter: self.chunk_idxs.iter(),
            grids: self.grids.into_hashmap(),
        }
    }
}

/// The average temperature of the neighbors
#[derive(Clone, Debug, Default)]
pub struct ElementGridConvolutionNeighborTemperatures {
    pub top: Option<Array1<f32>>,
    pub bottom: Option<Array1<f32>>,
    pub left: Array1<f32>,
    pub right: Array1<f32>,
}

impl ElementGridConvolutionNeighbors {
    pub fn get_border_temps(
        &self,
        target_chunk: &ElementGrid,
    ) -> ElementGridConvolutionNeighborTemperatures {
        let coords = target_chunk.get_chunk_coords();
        let mut out = ElementGridConvolutionNeighborTemperatures::default();
        let mut this = Array1::zeros(coords.get_num_radial_lines());
        match &self.grids.top {
            TopNeighborGrids::Normal { t, tl, tr } => {
                for k in 0..coords.get_num_radial_lines() {
                    let idx = JkVector { j: 0, k };
                    let elem = t.get(idx);
                    this[idx.to_ndarray_coords(coords).x] =
                        elem.get_temperature(coords.get_cell_width()).0;
                }
                out.top = Some(this);
            }
<<<<<<< HEAD
            // In this case t1 and t0 are both half the size of target_chunk
            TopNeighborGrids::ChunkDoubling { tl, t1, t0, tr } => {
                for k in 0..coords.get_num_radial_lines() {
                    let idx = JkVector { j: 0, k };
                    let elem = tr.get(idx);
                    this[idx.to_ndarray_coords(coords).x] =
                        elem.get_temperature(coords.get_cell_width()).0;
                }
                for k in 0..coords.get_num_radial_lines() {
                    let idx = JkVector { j: 0, k };
                    let elem = tl.get(idx);
                    let idx = JkVector {
                        j: 0,
                        k: k + coords.get_num_radial_lines(),
                    };
                    this[idx.to_ndarray_coords(coords).x] =
                        elem.get_temperature(coords.get_cell_width()).0;
                }
                out.top = Some(this);
=======
            TopNeighborGrids::ChunkDoubling { t0, t1, tl, tr } => {
                let mut sum = ThermodynamicTemperature(0.0);
                sum += t0.get_temperature();
                sum += t1.get_temperature();
                sum += tl.get_temperature();
                sum += tr.get_temperature();
                out.top = Some(ThermodynamicTemperature(sum.0 / 4.0));
>>>>>>> ad8b98dc
            }
            TopNeighborGrids::TopOfGrid => {
                out.top = None;
            }
        }
        let mut this = Array1::zeros(coords.get_num_radial_lines());
        match &self.grids.bottom {
            BottomNeighborGrids::Normal { b, bl, br } => {
                let coords = b.get_chunk_coords();
                for k in 0..coords.get_num_radial_lines() {
                    let idx = JkVector {
                        j: bl.get_chunk_coords().get_num_concentric_circles() - 1,
                        k,
                    };
                    let elem = b.get(idx);
                    this[idx.to_ndarray_coords(coords).x] =
                        elem.get_temperature(coords.get_cell_width()).0;
                }
                out.bottom = Some(this);
            }
<<<<<<< HEAD
            // In this case bl and br are both twice the size of target_chunk
            BottomNeighborGrids::ChunkDoubling { bl, br } => {
                // If you are an even index chunk, the right half of bl is the same as b
                // If you are on odd index chunk, the left half of br is the same as b
                // TODO: document this with pictures
                // TODO: Unit test
                let mut this = Array1::zeros(coords.get_num_radial_lines());
                if target_chunk.get_chunk_coords().get_chunk_idx().k % 2 == 0 {
                    debug_assert_eq!(
                        coords.get_num_radial_lines() * 2,
                        bl.get_chunk_coords().get_num_radial_lines(),
                        "coords: {:?}, bl: {:?}",
                        coords.get_num_radial_lines(),
                        bl.get_chunk_coords().get_num_radial_lines()
                    );
                    for k in 0..coords.get_num_radial_lines() {
                        let idx = JkVector {
                            j: bl.get_chunk_coords().get_num_concentric_circles() - 1,
                            k,
                        };
                        let elem = bl.get(idx);
                        this[idx.to_ndarray_coords(coords).x] =
                            elem.get_temperature(coords.get_cell_width()).0;
                    }
                } else {
                    debug_assert_eq!(
                        coords.get_num_radial_lines() * 2,
                        br.get_chunk_coords().get_num_radial_lines(),
                        "coords: {:?}, bl: {:?}",
                        coords.get_num_radial_lines(),
                        bl.get_chunk_coords().get_num_radial_lines()
                    );
                    for k in 0..coords.get_num_radial_lines() {
                        let idx = JkVector {
                            j: br.get_chunk_coords().get_num_concentric_circles() - 1,
                            k: k + coords.get_num_radial_lines(),
                        };
                        let elem = br.get(idx);
                        let idx = JkVector {
                            j: br.get_chunk_coords().get_num_concentric_circles() - 1,
                            k,
                        };
                        this[idx.to_ndarray_coords(coords).x] =
                            elem.get_temperature(coords.get_cell_width()).0;
                    }
                };
=======
            BottomNeighborGrids::ChunkDoubling { bl, br } => {
                let mut sum = ThermodynamicTemperature(0.0);
                sum += bl.get_temperature();
                sum += br.get_temperature();
                out.bottom = Some(ThermodynamicTemperature(sum.0 / 2.0));
>>>>>>> ad8b98dc
            }
            BottomNeighborGrids::BottomOfGrid => {
                out.bottom = None;
            }
        }
        match &self.grids.left_right {
            LeftRightNeighborGrids::LR { l, r } => {
                let coords = l.get_chunk_coords();
                let mut this = Array1::zeros(coords.get_num_concentric_circles());
                for j in 0..coords.get_num_concentric_circles() {
                    let idx = JkVector { j, k: 0 };
                    let elem = l.get(idx);
                    this[idx.to_ndarray_coords(coords).y] =
                        elem.get_temperature(coords.get_cell_width()).0;
                }
                out.left = this;

                let coords = r.get_chunk_coords();
                let mut this = Array1::zeros(coords.get_num_concentric_circles());
                for j in 0..coords.get_num_concentric_circles() {
                    let idx = JkVector {
                        j,
                        k: coords.get_num_radial_lines() - 1,
                    };
                    let elem = r.get(idx);
                    this[idx.to_ndarray_coords(coords).y] =
                        elem.get_temperature(coords.get_cell_width()).0;
                }
                out.right = this;
            }
        }
        out
    }
}

/// Coordinate tranformations
/// Methods which allow you to get an index "relative" to another index on the element convolution.
impl ElementGridConvolutionNeighbors {
    /// Gets the element n cells below the position in the target chunk
    /// the target chunk is the chunk in the center of the convolution
    /// the pos is the position in the target chunk
    pub fn get_below_idx_from_center(
        &self,
        target_chunk: &ElementGrid,
        _coord_dir: &CoordinateDir,
        pos: &JkVector,
        n: usize,
    ) -> Result<ConvolutionIdx, ConvOutOfBoundsError> {
        // Handle naive case where you don't change your chunk
        if pos.j >= n {
            return Ok(ConvolutionIdx(
                JkVector::new(pos.j - n, pos.k),
                ConvolutionIdentifier::Center,
            ));
        }

        // Handle error cases where you go beyond the chunk below you
        let b_concentric_circles = self.grids.bottom.get_num_concentric_circles();
        if (pos.j as isize - n as isize + b_concentric_circles as isize) < 0 {
            return Err(ConvOutOfBoundsError(ConvolutionIdx(
                JkVector { j: pos.j, k: pos.k },
                ConvolutionIdentifier::Center,
            )));
        }

        match self.chunk_idxs.bottom {
            // If there is no layer below you, error out
            BottomNeighborIdxs::BottomOfGrid => Err(ConvOutOfBoundsError(ConvolutionIdx(
                JkVector { j: pos.j, k: pos.k },
                ConvolutionIdentifier::Center,
            ))),
<<<<<<< HEAD
            // TODO: Unit test
=======
>>>>>>> ad8b98dc
            BottomNeighborIdxs::ChunkDoubling { .. } => {
                let mut new_coords = JkVector {
                    j: pos.j + b_concentric_circles - n,
                    k: pos.k / 2,
                };
                // If you are an even index chunk, the right half of bl is the same as b
                // If you are on odd index chunk, the left half of br is the same as b
                // TODO: document this with pictures
                // TODO: Unit test
                let transition = if target_chunk.get_chunk_coords().get_chunk_idx().k % 2 == 0 {
                    BottomNeighborIdentifierLayerTransition::BottomLeft
                } else {
                    new_coords.k += self.grids.bottom.get_num_radial_lines() / 2;
                    BottomNeighborIdentifierLayerTransition::BottomRight
                };
                Ok(ConvolutionIdx(
                    new_coords,
                    ConvolutionIdentifier::Bottom(BottomNeighborIdentifier::ChunkDoubling(
                        transition,
                    )),
                ))
            }
            BottomNeighborIdxs::Normal { .. } => {
                let mut new_coords = JkVector {
                    j: pos.j + b_concentric_circles - n,
                    k: pos.k,
                };
                // Sometimes a "Normal" bottom index is actually on a different layer
                // just with the same number of tangential chunkss
                // If there are the same number of radial lines (not a layer transition) we dont
                // need to divide k by 2
                let this_radial_lines = target_chunk.get_chunk_coords().get_num_radial_lines();
                let b_radial_lines = self.grids.bottom.get_num_radial_lines();
                if this_radial_lines != b_radial_lines {
                    new_coords.k = pos.k / 2;
                }
                Ok(ConvolutionIdx(
                    new_coords,
                    ConvolutionIdentifier::Bottom(BottomNeighborIdentifier::Normal(
                        BottomNeighborIdentifierNormal::Bottom,
                    )),
                ))
            }
        }
    }

    /// Positive k is left, counter clockwise
    /// Negative k is right, clockwise
    pub fn get_left_right_idx_from_center(
        &self,
        target_chunk: &ElementGrid,
        pos: &JkVector,
        rk: isize,
    ) -> Result<ConvolutionIdx, ConvOutOfBoundsError> {
        // In the left right direction, unlike up down, every chunk has the same number of radial lines
        let radial_lines = target_chunk.get_chunk_coords().get_num_radial_lines();

        // You should not be doing any loops that might make you re-target yourself
        if rk.abs() >= radial_lines as isize {
            return Err(ConvOutOfBoundsError(ConvolutionIdx(
                JkVector {
                    j: pos.j,
                    k: modulo(pos.k as isize + rk, radial_lines),
                },
                ConvolutionIdentifier::Center,
            )));
        }

        let new_k = modulo(pos.k as isize + rk, radial_lines);

        if pos.k as isize + rk >= radial_lines as isize {
            Ok(ConvolutionIdx(
                JkVector { j: pos.j, k: new_k },
                ConvolutionIdentifier::LR(LeftRightNeighborIdentifier::Left),
            ))
        } else if pos.k as isize + rk < 0 {
            Ok(ConvolutionIdx(
                JkVector { j: pos.j, k: new_k },
                ConvolutionIdentifier::LR(LeftRightNeighborIdentifier::Right),
            ))
        } else {
            Ok(ConvolutionIdx(
                JkVector { j: pos.j, k: new_k },
                ConvolutionIdentifier::Center,
            ))
        }
    }
}

#[derive(Debug)]
pub enum GetChunkErr {
    CenterChunk,
}

/// Getter and setter methods
impl ElementGridConvolutionNeighbors {
    /// TODO, use macros to get rid of redundancy
    fn get_chunk_mut(
        &mut self,
        id: ConvolutionIdentifier,
    ) -> Result<&mut ElementGrid, GetChunkErr> {
        match id {
            ConvolutionIdentifier::Top(top_id) => match top_id {
                TopNeighborIdentifier::Normal(normal_id) => match normal_id {
                    TopNeighborIdentifierNormal::Top { .. } => {
                        if let TopNeighborGrids::Normal { t, .. } = &mut self.grids.top {
                            Ok(t)
                        } else {
                            panic!("Tried to get t chunk that doesn't exist")
                        }
                    }
                    TopNeighborIdentifierNormal::TopLeft { .. } => {
                        if let TopNeighborGrids::Normal { tl, .. } = &mut self.grids.top {
                            Ok(tl)
                        } else {
                            panic!("Tried to get tl chunk that doesn't exist")
                        }
                    }
                    TopNeighborIdentifierNormal::TopRight { .. } => {
                        if let TopNeighborGrids::Normal { tr, .. } = &mut self.grids.top {
                            Ok(tr)
                        } else {
                            panic!("Tried to get tr chunk that doesn't exist")
                        }
                    }
                },
                TopNeighborIdentifier::ChunkDoubling(layer_transition_id) => {
                    match layer_transition_id {
                        TopNeighborIdentifierLayerTransition::Top0 { .. } => {
<<<<<<< HEAD
                            if let TopNeighborGrids::ChunkDoubling { t0, .. } =
                                &mut self.grids.top
=======
                            if let TopNeighborGrids::ChunkDoubling { t0, .. } = &mut self.grids.top
>>>>>>> ad8b98dc
                            {
                                Ok(t0)
                            } else {
                                panic!("Tried to get t0 chunk that doesn't exist")
                            }
                        }
                        TopNeighborIdentifierLayerTransition::Top1 { .. } => {
<<<<<<< HEAD
                            if let TopNeighborGrids::ChunkDoubling { t1, .. } =
                                &mut self.grids.top
=======
                            if let TopNeighborGrids::ChunkDoubling { t1, .. } = &mut self.grids.top
>>>>>>> ad8b98dc
                            {
                                Ok(t1)
                            } else {
                                panic!("Tried to get t1 chunk that doesn't exist")
                            }
                        }
                        TopNeighborIdentifierLayerTransition::TopLeft { .. } => {
<<<<<<< HEAD
                            if let TopNeighborGrids::ChunkDoubling { tl, .. } =
                                &mut self.grids.top
=======
                            if let TopNeighborGrids::ChunkDoubling { tl, .. } = &mut self.grids.top
>>>>>>> ad8b98dc
                            {
                                Ok(tl)
                            } else {
                                panic!("Tried to get tl chunk that doesn't exist")
                            }
                        }
                        TopNeighborIdentifierLayerTransition::TopRight { .. } => {
<<<<<<< HEAD
                            if let TopNeighborGrids::ChunkDoubling { tr, .. } =
                                &mut self.grids.top
=======
                            if let TopNeighborGrids::ChunkDoubling { tr, .. } = &mut self.grids.top
>>>>>>> ad8b98dc
                            {
                                Ok(tr)
                            } else {
                                panic!("Tried to get tr chunk that doesn't exist")
                            }
                        }
                    }
                }
            },
            ConvolutionIdentifier::Bottom(bottom_id) => match bottom_id {
                BottomNeighborIdentifier::Normal(normal_id) => match normal_id {
                    BottomNeighborIdentifierNormal::Bottom { .. } => {
                        if let BottomNeighborGrids::Normal { b, .. } = &mut self.grids.bottom {
                            Ok(b)
                        } else {
                            panic!("Tried to get b chunk that doesn't exist")
                        }
                    }
                    BottomNeighborIdentifierNormal::BottomLeft { .. } => {
                        if let BottomNeighborGrids::Normal { bl, .. } = &mut self.grids.bottom {
                            Ok(bl)
                        } else {
                            panic!("Tried to get bl chunk that doesn't exist")
                        }
                    }
                    BottomNeighborIdentifierNormal::BottomRight { .. } => {
                        if let BottomNeighborGrids::Normal { br, .. } = &mut self.grids.bottom {
                            Ok(br)
                        } else {
                            panic!("Tried to get br chunk that doesn't exist")
                        }
                    }
                },
                BottomNeighborIdentifier::ChunkDoubling(layer_transition_id) => {
                    match layer_transition_id {
                        BottomNeighborIdentifierLayerTransition::BottomLeft { .. } => {
                            if let BottomNeighborGrids::ChunkDoubling { bl, .. } =
                                &mut self.grids.bottom
                            {
                                Ok(bl)
                            } else {
                                panic!("Tried to get bl chunk that doesn't exist")
                            }
                        }
                        BottomNeighborIdentifierLayerTransition::BottomRight { .. } => {
                            if let BottomNeighborGrids::ChunkDoubling { br, .. } =
                                &mut self.grids.bottom
                            {
                                Ok(br)
                            } else {
                                panic!("Tried to get br chunk that doesn't exist")
                            }
                        }
                    }
                }
            },
            ConvolutionIdentifier::LR(lr_id) => match lr_id {
                LeftRightNeighborIdentifier::Left { .. } => {
                    let LeftRightNeighborGrids::LR { l, .. } = &mut self.grids.left_right;
                    Ok(l)
                }
                LeftRightNeighborIdentifier::Right { .. } => {
                    let LeftRightNeighborGrids::LR { r, .. } = &mut self.grids.left_right;
                    Ok(r)
                }
            },
            ConvolutionIdentifier::Center => Err(GetChunkErr::CenterChunk),
        }
    }

    fn get_chunk(&self, id: ConvolutionIdentifier) -> Result<&ElementGrid, GetChunkErr> {
        match id {
            ConvolutionIdentifier::Top(top_id) => match top_id {
                TopNeighborIdentifier::Normal(normal_id) => match normal_id {
                    TopNeighborIdentifierNormal::Top { .. } => {
                        if let TopNeighborGrids::Normal { t, .. } = &self.grids.top {
                            Ok(t)
                        } else {
                            panic!("Tried to get t chunk that doesn't exist")
                        }
                    }
                    TopNeighborIdentifierNormal::TopLeft { .. } => {
                        if let TopNeighborGrids::Normal { tl, .. } = &self.grids.top {
                            Ok(tl)
                        } else {
                            panic!("Tried to get tl chunk that doesn't exist")
                        }
                    }
                    TopNeighborIdentifierNormal::TopRight { .. } => {
                        if let TopNeighborGrids::Normal { tr, .. } = &self.grids.top {
                            Ok(tr)
                        } else {
                            panic!("Tried to get tr chunk that doesn't exist")
                        }
                    }
                },
                TopNeighborIdentifier::ChunkDoubling(layer_transition_id) => {
                    match layer_transition_id {
                        TopNeighborIdentifierLayerTransition::Top0 { .. } => {
                            if let TopNeighborGrids::ChunkDoubling { t0, .. } = &self.grids.top {
                                Ok(t0)
                            } else {
                                panic!("Tried to get t0 chunk that doesn't exist")
                            }
                        }
                        TopNeighborIdentifierLayerTransition::Top1 { .. } => {
                            if let TopNeighborGrids::ChunkDoubling { t1, .. } = &self.grids.top {
                                Ok(t1)
                            } else {
                                panic!("Tried to get t1 chunk that doesn't exist")
                            }
                        }
                        TopNeighborIdentifierLayerTransition::TopLeft { .. } => {
                            if let TopNeighborGrids::ChunkDoubling { tl, .. } = &self.grids.top {
                                Ok(tl)
                            } else {
                                panic!("Tried to get tl chunk that doesn't exist")
                            }
                        }
                        TopNeighborIdentifierLayerTransition::TopRight { .. } => {
                            if let TopNeighborGrids::ChunkDoubling { tr, .. } = &self.grids.top {
                                Ok(tr)
                            } else {
                                panic!("Tried to get tr chunk that doesn't exist")
                            }
                        }
                    }
                }
            },
            ConvolutionIdentifier::Bottom(bottom_id) => match bottom_id {
                BottomNeighborIdentifier::Normal(normal_id) => match normal_id {
                    BottomNeighborIdentifierNormal::Bottom { .. } => {
                        if let BottomNeighborGrids::Normal { b, .. } = &self.grids.bottom {
                            Ok(b)
                        } else {
                            panic!("Tried to get b chunk that doesn't exist")
                        }
                    }
                    BottomNeighborIdentifierNormal::BottomLeft { .. } => {
                        if let BottomNeighborGrids::Normal { bl, .. } = &self.grids.bottom {
                            Ok(bl)
                        } else {
                            panic!("Tried to get bl chunk that doesn't exist")
                        }
                    }
                    BottomNeighborIdentifierNormal::BottomRight { .. } => {
                        if let BottomNeighborGrids::Normal { br, .. } = &self.grids.bottom {
                            Ok(br)
                        } else {
                            panic!("Tried to get br chunk that doesn't exist")
                        }
                    }
                },
                BottomNeighborIdentifier::ChunkDoubling(layer_transition_id) => {
                    match layer_transition_id {
                        BottomNeighborIdentifierLayerTransition::BottomLeft { .. } => {
                            if let BottomNeighborGrids::ChunkDoubling { bl, .. } =
                                &self.grids.bottom
                            {
                                Ok(bl)
                            } else {
                                panic!("Tried to get bl chunk that doesn't exist")
                            }
                        }
                        BottomNeighborIdentifierLayerTransition::BottomRight { .. } => {
                            if let BottomNeighborGrids::ChunkDoubling { br, .. } =
                                &self.grids.bottom
                            {
                                Ok(br)
                            } else {
                                panic!("Tried to get br chunk that doesn't exist")
                            }
                        }
                    }
                }
            },
            ConvolutionIdentifier::LR(lr_id) => match lr_id {
                LeftRightNeighborIdentifier::Left { .. } => {
                    let LeftRightNeighborGrids::LR { l, .. } = &self.grids.left_right;
                    Ok(l)
                }
                LeftRightNeighborIdentifier::Right { .. } => {
                    let LeftRightNeighborGrids::LR { r, .. } = &self.grids.left_right;
                    Ok(r)
                }
            },
            ConvolutionIdentifier::Center => Err(GetChunkErr::CenterChunk),
        }
    }

    pub fn get(
        &self,
        target_grid: &ElementGrid,
        idx: ConvolutionIdx,
    ) -> Result<Box<dyn Element>, ConvOutOfBoundsError> {
        match idx.1 {
            ConvolutionIdentifier::Center => match target_grid.checked_get(idx.0) {
                Ok(element) => Ok(element.box_clone()),
                Err(_) => Err(ConvOutOfBoundsError(idx)),
            },
            _ => match self.get_chunk(idx.1) {
                Ok(chunk) => match chunk.checked_get(idx.0) {
                    Ok(element) => Ok(element.box_clone()),
                    Err(_) => Err(ConvOutOfBoundsError(idx)),
                },
                Err(GetChunkErr::CenterChunk) => {
                    unreachable!("This should never happen because we are checking for it in the match idx.1 statement")
                }
            },
        }
    }

    pub fn replace(
        &mut self,
        target_grid: &mut ElementGrid,
        idx: ConvolutionIdx,
        element: Box<dyn Element>,
        current_time: Clock,
    ) -> Result<Box<dyn Element>, ConvOutOfBoundsError> {
        match idx.1 {
            ConvolutionIdentifier::Center => {
                let out = target_grid.replace(idx.0, element, current_time);
                Ok(out)
            }
            _ => match self.get_chunk_mut(idx.1) {
                Ok(chunk) => {
                    let out = chunk.replace(idx.0, element, current_time);
                    Ok(out)
                }
                Err(GetChunkErr::CenterChunk) => {
                    unreachable!("This should never happen because we are checking for it in the match idx.1 statement")
                }
            },
        }
    }
}

#[cfg(test)]
mod tests {
    use super::*;
    use crate::physics::fallingsand::{
        data::element_directory::ElementGridDir, mesh::coordinate_directory::CoordinateDirBuilder,
    };

    mod get_below_idx_from_center {
        use super::*;
        use crate::physics::{self, fallingsand::util::vectors::IjkVector};

        /// The default element grid directory for testing
        fn get_element_grid_dir() -> ElementGridDir {
            let coordinate_dir = CoordinateDirBuilder::new()
                .cell_radius(physics::heat::components::Length(1.0))
                .num_layers(10)
                .first_num_radial_lines(6)
                .second_num_concentric_circles(3)
                .max_concentric_circles_per_chunk(128)
                .max_radial_lines_per_chunk(128)
                .build();
            ElementGridDir::new_empty(coordinate_dir)
        }

        fn _test_get_below_idx_from_center(pos1: IjkVector, pos2: IjkVector) {
            let mut element_dir = get_element_grid_dir();
            let chunk_pos1 = element_dir.get_coordinate_dir().cell_idx_to_chunk_idx(pos1);
            let chunk_pos2 = element_dir.get_coordinate_dir().cell_idx_to_chunk_idx(pos2);
            let mut package = element_dir
                .package_coordinate_neighbors(chunk_pos1.0)
                .unwrap();
            let chunk = element_dir.get_chunk_by_chunk_ijk(chunk_pos1.0);
            let should_eq_pos2 = package
                .get_below_idx_from_center(
                    chunk,
                    element_dir.get_coordinate_dir(),
                    &chunk_pos1.1,
                    1,
                )
                .unwrap();
            assert_eq!(chunk_pos2.1, should_eq_pos2.0, "The position is incorrect");

            // Check that the get_chunk method also works
            let should_eq_chunk2 = match package.get_chunk(should_eq_pos2.1) {
                Ok(chunk) => chunk.get_chunk_coords().get_chunk_idx(),
                Err(GetChunkErr::CenterChunk) => chunk_pos2.0,
            };
            // Test the mut version too
            let should_eq_chunk2_mut = match package.get_chunk_mut(should_eq_pos2.1) {
                Ok(chunk) => chunk.get_chunk_coords().get_chunk_idx(),
                Err(GetChunkErr::CenterChunk) => chunk_pos2.0,
            };
            assert_eq!(chunk_pos2.0, should_eq_chunk2, "get_chunk is not working");
            assert_eq!(
                chunk_pos2.0, should_eq_chunk2_mut,
                "get_chunk_mut is not working"
            );
        }

        macro_rules! test_get_below_idx_from_center {
            ($name:ident, $pos1:expr, $pos2:expr) => {
                #[test]
                fn $name() {
                    _test_get_below_idx_from_center(
                        IjkVector::new($pos1.0, $pos1.1, $pos1.2),
                        IjkVector::new($pos2.0, $pos2.1, $pos2.2),
                    );
                }
            };
        }

        test_get_below_idx_from_center!(
            test_get_below_idx_from_center_i2_j2_k1,
            (2, 2, 1),
            (2, 1, 1)
        );

        test_get_below_idx_from_center!(
            test_get_below_idx_from_center_i2_j0_k8,
            (2, 0, 8),
            (1, 2, 4)
        );

        test_get_below_idx_from_center!(
            test_get_below_idx_from_center_i3_j0_k10,
            (3, 0, 10),
            (2, 5, 5)
        );

        test_get_below_idx_from_center!(
            test_get_below_idx_from_center_i6_j0_k180,
            (6, 0, 180),
            (5, 47, 90)
        );

        test_get_below_idx_from_center!(
            test_get_below_idx_from_center_i7_j0_k355,
            (7, 0, 355),
            (6, 95, 355 / 2)
        );

        test_get_below_idx_from_center!(
            test_get_below_idx_from_center_i7_j0_k420,
            (7, 0, 420),
            (6, 95, 210)
        );
    }

    mod get_left_right_idx_from_center {
        use super::*;
        use crate::physics::{self, fallingsand::util::vectors::IjkVector};

        /// The default element grid directory for testing
        fn get_element_grid_dir() -> ElementGridDir {
            let coordinate_dir = CoordinateDirBuilder::new()
                .cell_radius(physics::heat::components::Length(1.0))
                .num_layers(7)
                .first_num_radial_lines(12)
                .second_num_concentric_circles(3)
                .first_num_tangential_chunkss(3)
                .max_radial_lines_per_chunk(128)
                .max_concentric_circles_per_chunk(128)
                .build();
            ElementGridDir::new_empty(coordinate_dir)
        }

        fn _test_get_left_right_idx_from_center(pos1: IjkVector, n: isize, pos2: IjkVector) {
            let mut element_dir = get_element_grid_dir();
            let chunk_pos1 = element_dir.get_coordinate_dir().cell_idx_to_chunk_idx(pos1);
            let chunk_pos2 = element_dir.get_coordinate_dir().cell_idx_to_chunk_idx(pos2);
            let mut package = element_dir
                .package_coordinate_neighbors(chunk_pos1.0)
                .unwrap();
            let chunk = element_dir.get_chunk_by_chunk_ijk(chunk_pos1.0);
            let should_eq_pos2 = package
                .get_left_right_idx_from_center(chunk, &chunk_pos1.1, n)
                .unwrap();
            assert_eq!(chunk_pos2.1, should_eq_pos2.0, "The position is incorrect");

            // Check that the get_chunk method also works
            let should_eq_chunk2 = match package.get_chunk(should_eq_pos2.1) {
                Ok(chunk) => chunk.get_chunk_coords().get_chunk_idx(),
                Err(GetChunkErr::CenterChunk) => chunk_pos2.0,
            };
            // Test the mut version too
            let should_eq_chunk2_mut = match package.get_chunk_mut(should_eq_pos2.1) {
                Ok(chunk) => chunk.get_chunk_coords().get_chunk_idx(),
                Err(GetChunkErr::CenterChunk) => chunk_pos2.0,
            };
            assert_eq!(chunk_pos2.0, should_eq_chunk2, "get_chunk is not working");
            assert_eq!(
                chunk_pos2.0, should_eq_chunk2_mut,
                "get_chunk_mut is not working"
            );
        }

        macro_rules! test_get_left_right_idx_from_center {
            ($name:ident, $pos1:expr, $n:expr, $pos2:expr) => {
                #[test]
                fn $name() {
                    _test_get_left_right_idx_from_center(
                        IjkVector::new($pos1.0, $pos1.1, $pos1.2),
                        $n,
                        IjkVector::new($pos2.0, $pos2.1, $pos2.2),
                    )
                }
            };
        }

        test_get_left_right_idx_from_center!(
            test_get_left_right_idx_from_center_i2_j0_k32_right,
            (2, 0, 32),
            -1,
            (2, 0, 31)
        );

        test_get_left_right_idx_from_center!(
            test_get_left_right_idx_from_center_i2_j0_k31_left,
            (2, 0, 31),
            1,
            (2, 0, 32)
        );

        test_get_left_right_idx_from_center!(
            test_get_left_right_idx_from_center_i2_j0_k47_left,
            (2, 0, 47),
            1,
            (2, 0, 0)
        );

        test_get_left_right_idx_from_center!(
            test_get_left_right_idx_from_center_i2_j0_k0_right,
            (2, 0, 0),
            -1,
            (2, 0, 47)
        );

        test_get_left_right_idx_from_center!(
            test_get_left_right_idx_from_center_i2_j0_k1_left,
            (2, 0, 1),
            1,
            (2, 0, 2)
        );

        test_get_left_right_idx_from_center!(
            test_get_left_right_idx_from_center_i2_j0_k1_right,
            (2, 0, 1),
            -1,
            (2, 0, 0)
        );

        test_get_left_right_idx_from_center!(
            test_get_left_right_idx_from_center_i5_j21_k383_right,
            (5, 21, 0),
            -1,
            (5, 21, 383)
        );
    }
}<|MERGE_RESOLUTION|>--- conflicted
+++ resolved
@@ -127,7 +127,6 @@
                 }
                 out.top = Some(this);
             }
-<<<<<<< HEAD
             // In this case t1 and t0 are both half the size of target_chunk
             TopNeighborGrids::ChunkDoubling { tl, t1, t0, tr } => {
                 for k in 0..coords.get_num_radial_lines() {
@@ -147,15 +146,6 @@
                         elem.get_temperature(coords.get_cell_width()).0;
                 }
                 out.top = Some(this);
-=======
-            TopNeighborGrids::ChunkDoubling { t0, t1, tl, tr } => {
-                let mut sum = ThermodynamicTemperature(0.0);
-                sum += t0.get_temperature();
-                sum += t1.get_temperature();
-                sum += tl.get_temperature();
-                sum += tr.get_temperature();
-                out.top = Some(ThermodynamicTemperature(sum.0 / 4.0));
->>>>>>> ad8b98dc
             }
             TopNeighborGrids::TopOfGrid => {
                 out.top = None;
@@ -176,7 +166,6 @@
                 }
                 out.bottom = Some(this);
             }
-<<<<<<< HEAD
             // In this case bl and br are both twice the size of target_chunk
             BottomNeighborGrids::ChunkDoubling { bl, br } => {
                 // If you are an even index chunk, the right half of bl is the same as b
@@ -223,13 +212,6 @@
                             elem.get_temperature(coords.get_cell_width()).0;
                     }
                 };
-=======
-            BottomNeighborGrids::ChunkDoubling { bl, br } => {
-                let mut sum = ThermodynamicTemperature(0.0);
-                sum += bl.get_temperature();
-                sum += br.get_temperature();
-                out.bottom = Some(ThermodynamicTemperature(sum.0 / 2.0));
->>>>>>> ad8b98dc
             }
             BottomNeighborGrids::BottomOfGrid => {
                 out.bottom = None;
@@ -301,10 +283,7 @@
                 JkVector { j: pos.j, k: pos.k },
                 ConvolutionIdentifier::Center,
             ))),
-<<<<<<< HEAD
             // TODO: Unit test
-=======
->>>>>>> ad8b98dc
             BottomNeighborIdxs::ChunkDoubling { .. } => {
                 let mut new_coords = JkVector {
                     j: pos.j + b_concentric_circles - n,
@@ -434,12 +413,7 @@
                 TopNeighborIdentifier::ChunkDoubling(layer_transition_id) => {
                     match layer_transition_id {
                         TopNeighborIdentifierLayerTransition::Top0 { .. } => {
-<<<<<<< HEAD
-                            if let TopNeighborGrids::ChunkDoubling { t0, .. } =
-                                &mut self.grids.top
-=======
                             if let TopNeighborGrids::ChunkDoubling { t0, .. } = &mut self.grids.top
->>>>>>> ad8b98dc
                             {
                                 Ok(t0)
                             } else {
@@ -447,12 +421,7 @@
                             }
                         }
                         TopNeighborIdentifierLayerTransition::Top1 { .. } => {
-<<<<<<< HEAD
-                            if let TopNeighborGrids::ChunkDoubling { t1, .. } =
-                                &mut self.grids.top
-=======
                             if let TopNeighborGrids::ChunkDoubling { t1, .. } = &mut self.grids.top
->>>>>>> ad8b98dc
                             {
                                 Ok(t1)
                             } else {
@@ -460,12 +429,7 @@
                             }
                         }
                         TopNeighborIdentifierLayerTransition::TopLeft { .. } => {
-<<<<<<< HEAD
-                            if let TopNeighborGrids::ChunkDoubling { tl, .. } =
-                                &mut self.grids.top
-=======
                             if let TopNeighborGrids::ChunkDoubling { tl, .. } = &mut self.grids.top
->>>>>>> ad8b98dc
                             {
                                 Ok(tl)
                             } else {
@@ -473,12 +437,7 @@
                             }
                         }
                         TopNeighborIdentifierLayerTransition::TopRight { .. } => {
-<<<<<<< HEAD
-                            if let TopNeighborGrids::ChunkDoubling { tr, .. } =
-                                &mut self.grids.top
-=======
                             if let TopNeighborGrids::ChunkDoubling { tr, .. } = &mut self.grids.top
->>>>>>> ad8b98dc
                             {
                                 Ok(tr)
                             } else {
