--- conflicted
+++ resolved
@@ -1,16 +1,14 @@
-<<<<<<< HEAD
-use ggez::graphics::Rect;
-use uom::si::f64::{Mass, Energy, HeatCapacity, ThermodynamicTemperature};
+use std::default;
+
+use bevy::ecs::component::Component;
+use bevy::math::Rect;
 
 use crate::physics::fallingsand::convolution::neighbor_grids::TopNeighborGrids;
-use crate::physics::fallingsand::elements::element::{Element, ElementTakeOptions};
-=======
-use bevy::math::Rect;
-
 use crate::physics::fallingsand::elements::element::{Element, ElementTakeOptions, ElementType};
->>>>>>> 23896a85
 use crate::physics::fallingsand::mesh::chunk_coords::ChunkCoords;
 use crate::physics::fallingsand::util::vectors::JkVector;
+use crate::physics::heat::components::{Energy, HeatCapacity, ThermodynamicTemperature};
+use crate::physics::orbits::components::Mass;
 use crate::physics::util::clock::Clock;
 
 use super::super::convolution::behaviors::ElementGridConvolutionNeighbors;
@@ -24,12 +22,11 @@
 pub struct ElementGrid {
     grid: Grid<Box<dyn Element>>,
     coords: ChunkCoords,
-    mass_cache: f32,
 
     /// Some low resolution data about the world
     total_mass: Mass, // Total mass in kilograms
     total_mass_above: Mass, // Total mass above a certain point, in kilograms
-    total_heat: Energy, // Total heat in joules
+    total_heat: Energy,     // Total heat in joules
     total_heat_capacity_at_atp: HeatCapacity, // Total heat capacity at ATP in joules per kelvin
 
     /// This deals with a lock during convolution
@@ -73,7 +70,12 @@
             coords: chunk_coords,
             already_processed: false,
             last_set: Clock::default(),
-            mass_cache: 1.0,
+
+            // These will get calculated in the process function
+            total_mass: Mass(0.0),
+            total_mass_above: Mass(0.0),
+            total_heat: Energy(0.0),
+            total_heat_capacity_at_atp: HeatCapacity(0.0),
         }
     }
 }
@@ -115,22 +117,22 @@
         self.total_mass_above
     }
     /// Calculate the total heat capacity at the given pressure
+    /// Using a linear model
+    /// TODO: Experiment with a more complex model
     pub fn get_total_heat_capacity_at_pressure(&self) -> HeatCapacity {
-        self.get_total_heat_capacity_at_atp() * self.total_mass_above * 1.0e-5
-    }
+        HeatCapacity(self.get_total_heat_capacity_at_atp().0 * self.total_mass_above.0 * 1.0e-5)
+    }
+    /// Simple getter
     pub fn get_total_heat_capacity_at_atp(&self) -> HeatCapacity {
         self.total_heat_capacity_at_atp
     }
     /// Get temperature
     /// Assume total_mass_above correlates to pressure
     pub fn get_temperature(&self) -> ThermodynamicTemperature {
-        self.total_heat / self.get_total_heat_capacity_at_pressure()
+        ThermodynamicTemperature(self.total_heat.0 / self.get_total_heat_capacity_at_pressure().0)
     }
     pub fn get_process_unneeded(&self, current_time: Clock) -> bool {
         self.last_set.get_current_frame() < current_time.get_current_frame() - 1
-    }
-    pub fn get_total_mass(&self) -> f32 {
-        self.mass_cache
     }
 }
 
@@ -185,14 +187,14 @@
         // if locked {
         //     return;
         // }
-<<<<<<< HEAD
+        let cell_width = coord_dir.get_cell_width();
 
         // Process the cells in the grid
-        self.total_mass = 0.0;
-        self.total_heat_capacity_at_atp = 0.0;
-=======
-        let mut mass = 0.0;
->>>>>>> 23896a85
+        self.total_mass = Mass(0.0);
+        self.total_heat_capacity_at_atp = HeatCapacity(0.0);
+
+        // Calculate the mass of the grid as we go
+        let mut mass = Mass(0.0);
         let already_processed = self.get_already_processed();
         debug_assert!(!already_processed, "Already processed");
         for j in 0..self.coords.get_num_concentric_circles() {
@@ -228,25 +230,24 @@
                 match res {
                     ElementTakeOptions::PutBack => {
                         mass += element.get_mass(self.coords.get_cell_width());
+                        self.total_heat_capacity_at_atp += element.get_heat_capacity();
+                        self.total_mass += element.get_mass(cell_width);
                         self.grid.replace(pos, element);
-                        self.total_heat_capacity += element.get_heat_capacity();
-                        self.total_mass += element.get_mass();
                     }
                     ElementTakeOptions::ReplaceWith(new_element) => {
                         mass += new_element.get_mass(self.coords.get_cell_width());
+                        self.total_heat_capacity_at_atp += new_element.get_heat_capacity();
+                        self.total_mass += new_element.get_mass(cell_width);
                         self.grid.replace(pos, new_element);
-                        self.total_heat_capacity += new_element.get_heat_capacity();
-                        self.total_mass += new_element.get_mass();
                     }
                     ElementTakeOptions::DoNothing => {}
                 }
             }
         }
-<<<<<<< HEAD
 
         // Process the grid itself
         self.total_mass_above = {
-            match element_grid_conv_neigh.grids.top {
+            match &element_grid_conv_neigh.grids.top {
                 TopNeighborGrids::Normal { t, .. } => t.get_total_mass_above() + t.get_total_mass(),
                 TopNeighborGrids::LayerTransition { tl, tr, .. } => {
                     tl.get_total_mass_above()
@@ -254,14 +255,12 @@
                         + tr.get_total_mass_above()
                         + tr.get_total_mass()
                 }
-                TopNeighborGrids::TopOfGrid => 0.0,
+                TopNeighborGrids::TopOfGrid => Mass(0.0),
             }
-        }
+        };
 
         // TODO: Run the heat equation on the convolution one frame
-=======
-        self.mass_cache = mass;
->>>>>>> 23896a85
+        self.total_mass = mass;
     }
 }
 
