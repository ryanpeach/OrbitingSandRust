//! Orbits and orbital mechanics physics engine.

pub mod components;
<<<<<<< HEAD
pub mod gravity_vis;
pub mod nbody;
pub mod paths;
=======
pub mod nbody;
>>>>>>> 23896a85
<|MERGE_RESOLUTION|>--- conflicted
+++ resolved
@@ -1,10 +1,5 @@
 //! Orbits and orbital mechanics physics engine.
 
 pub mod components;
-<<<<<<< HEAD
 pub mod gravity_vis;
-pub mod nbody;
-pub mod paths;
-=======
-pub mod nbody;
->>>>>>> 23896a85
+pub mod nbody;