--- conflicted
+++ resolved
@@ -75,15 +75,9 @@
     pub fn get_all_textures(&self) -> &Vec<RawImage> {
         &self.all_textures
     }
-<<<<<<< HEAD
-    pub fn frustum_cull(&self, camera: &Camera, screen_size: Vec2) -> Vec<usize> {
-        let cam_bb = &camera.get_bounding_box(screen_size);
-        let mut out = Vec::with_capacity(self.len());
-=======
     pub fn frustum_cull(&self, camera: &Camera) -> Vec<usize> {
         let cam_bb = &camera.get_bounding_box();
         let mut out = Vec::with_capacity(self.get_num_chunks());
->>>>>>> 8fb654a0
         for (i, bb) in self.get_all_bounding_boxes().iter().enumerate() {
             if bb.overlaps(cam_bb) {
                 out.push(i);
